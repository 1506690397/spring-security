--- conflicted
+++ resolved
@@ -80,12 +80,8 @@
 	}
 
 	@Test
-<<<<<<< HEAD
-	public void getTokenResponseWhenSuccessResponseThenReturnAccessTokenResponse() throws Exception {
-=======
 	public void getTokenResponseWhenSuccessResponseDoesNotIncludeScopeThenReturnAccessTokenResponseWithNoScope()
 			throws Exception {
->>>>>>> 5560bbaa
 		// @formatter:off
 		String accessTokenSuccessResponse = "{\n"
 			+ "   \"access_token\": \"access-token-1234\",\n"
@@ -93,8 +89,6 @@
 			+ "   \"expires_in\": \"3600\"\n"
 			+ "}\n";
 		// @formatter:on
-<<<<<<< HEAD
-=======
 		this.server.enqueue(jsonResponse(accessTokenSuccessResponse));
 		Instant expiresAtBefore = Instant.now().plusSeconds(3600);
 		ClientRegistration clientRegistration = this.clientRegistrationBuilder.build();
@@ -130,7 +124,6 @@
 			+ "   \"scope\": \"read write\"\n"
 			+ "}\n";
 		// @formatter:on
->>>>>>> 5560bbaa
 		this.server.enqueue(jsonResponse(accessTokenSuccessResponse));
 		Instant expiresAtBefore = Instant.now().plusSeconds(3600);
 		ClientRegistration clientRegistration = this.clientRegistrationBuilder.build();
